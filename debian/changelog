<<<<<<< HEAD
slurm-web (1.0.4+c7+1) calibre7; urgency=medium

  [ Mehdi Dogguy ]
  * Redirect logs to stderr
  * Allow <nodes> to contain <node>s without <nodeset>s

  [ Rémi Palancher ]
  * Add binary version constraints on meta-pkg deps

 -- Rémi Palancher <remi-externe.palancher@edf.fr>  Wed, 10 Jun 2015 12:38:27 +0200

slurm-web (1.0.3+c7+1) calibre7; urgency=medium

  * New slurm-web meta-package to install all slurm-web components at once

 -- Rémi Palancher <remi-externe.palancher@edf.fr>  Wed, 10 Jun 2015 12:11:36 +0200

slurm-web (1.0.2+c7+1) calibre7; urgency=medium

  [ Mehdi Dogguy ]
  * Backport to Debian Squeeze

  [ Rémi Palancher ]
=======
slurm-web (1.1.0) unstable; urgency=low

  [ Mehdi Dogguy ]
  * Add a QOS view
  * Add a Partitions view
  * Hide 1/1/1970 dates
  * Show cluster name in title
  * Show time diff until/since job starts/started.
  * Redirect logs to stderr
  * Allow <nodes> to contain <node>s without <nodeset>s
  * Add ability to sort on columns in tables
  * Do not fail when node is not known to Slurm
  * Simpler code to draw nodes

  [ Rémi Palancher ]
  * New slurm-web meta-package to install all slurm-web components at once
  * Add binary version constraints on meta-pkg deps
>>>>>>> 96e736e2
  * Calculate best cores ratio based on node dimensions
  * Round cores height/width to avoid blured rects
  * Slightly alter cores positions inside nodes

<<<<<<< HEAD
 -- Rémi Palancher <remi-externe.palancher@edf.fr>  Tue, 09 Jun 2015 13:31:32 +0200

slurm-web (1.0.1) unstable; urgency=low
=======
 -- Mehdi Dogguy <mehdi.dogguy@edf.fr>  Fri, 03 Jul 2015 14:34:04 +0200

slurm-web (1.0.1) UNRELEASED; urgency=low
>>>>>>> 96e736e2

  [ Mehdi Dogguy ]
  * Known colors as parameters and ease drawing of map legend
  * Add Reserved state in legend
  * Handle RESERVED node state (Fixes #27)
  * More generic code to show/hide elements when switching between pages

  [ Rémi Palancher ]
  * Add 1st version of users guide in documentation
  * Set doc latexpdf format to a4paper
  * Add first version of the documentation
  * Add 1st version of gitignore file
  * Handle DRAINING state just as DRAINED
  * Fix wrong reference to unknown variable id_node

 -- Mehdi Dogguy <mehdi.dogguy@edf.fr>  Mon, 08 Jun 2015 11:53:27 +0200

slurm-web (1.0.0) unstable; urgency=medium

  * Consider node COMPLETING state as being ALLOCATED
  * CCN written in white in the logo for dark background
  * Add ability to split rackview into multiple canvas
  * Add code to parse racks XML and return JSON
  * Add example XML rackmap file + DTD
  * Add new dependency to clustershell package for -restapi
  * Racks are now drawn based on information from API
  * Add rack names in rackmap
  * Show login/username instead of UID in jobs view
  * Cut the nodesets in jobs view if too long
  * Add some pie plots in job view
  * Turn navbar links and brand name into white
  * Distinct mix / fully allocated nodes in rack view
  * Fix bug when job.nodes null with state != PENDING
  * Add start time for pending jobs when available
  * Add reservations page
  * Show modal with all information when click on job
  * Add new JobsMap view in dashboard

 -- Rémi Palancher <remi-externe.palancher@edf.fr>  Fri, 03 Apr 2015 09:35:50 +0200

slurm-web (0.1.0) calibre9; urgency=medium

  * Initial release.

 -- Rémi Palancher <remi-externe.palancher@edf.fr>  Thu, 26 Feb 2015 17:44:04 +0100<|MERGE_RESOLUTION|>--- conflicted
+++ resolved
@@ -1,4 +1,23 @@
-<<<<<<< HEAD
+slurm-web (1.1.0) unstable; urgency=low
+
+  [ Mehdi Dogguy ]
+  * Add a QOS view
+  * Add a Partitions view
+  * Hide 1/1/1970 dates
+  * Show cluster name in title
+  * Show time diff until/since job starts/started.
+  * Redirect logs to stderr
+  * Allow <nodes> to contain <node>s without <nodeset>s
+  * Add ability to sort on columns in tables
+  * Do not fail when node is not known to Slurm
+  * Simpler code to draw nodes
+
+  [ Rémi Palancher ]
+  * New slurm-web meta-package to install all slurm-web components at once
+  * Add binary version constraints on meta-pkg deps
+
+ -- Mehdi Dogguy <mehdi.dogguy@edf.fr>  Fri, 03 Jul 2015 14:34:04 +0200
+
 slurm-web (1.0.4+c7+1) calibre7; urgency=medium
 
   [ Mehdi Dogguy ]
@@ -22,38 +41,13 @@
   * Backport to Debian Squeeze
 
   [ Rémi Palancher ]
-=======
-slurm-web (1.1.0) unstable; urgency=low
-
-  [ Mehdi Dogguy ]
-  * Add a QOS view
-  * Add a Partitions view
-  * Hide 1/1/1970 dates
-  * Show cluster name in title
-  * Show time diff until/since job starts/started.
-  * Redirect logs to stderr
-  * Allow <nodes> to contain <node>s without <nodeset>s
-  * Add ability to sort on columns in tables
-  * Do not fail when node is not known to Slurm
-  * Simpler code to draw nodes
-
-  [ Rémi Palancher ]
-  * New slurm-web meta-package to install all slurm-web components at once
-  * Add binary version constraints on meta-pkg deps
->>>>>>> 96e736e2
   * Calculate best cores ratio based on node dimensions
   * Round cores height/width to avoid blured rects
   * Slightly alter cores positions inside nodes
 
-<<<<<<< HEAD
  -- Rémi Palancher <remi-externe.palancher@edf.fr>  Tue, 09 Jun 2015 13:31:32 +0200
 
 slurm-web (1.0.1) unstable; urgency=low
-=======
- -- Mehdi Dogguy <mehdi.dogguy@edf.fr>  Fri, 03 Jul 2015 14:34:04 +0200
-
-slurm-web (1.0.1) UNRELEASED; urgency=low
->>>>>>> 96e736e2
 
   [ Mehdi Dogguy ]
   * Known colors as parameters and ease drawing of map legend
