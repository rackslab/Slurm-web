<!ELEMENT rackmap (nodetypes,racks)>

<!ELEMENT nodetypes (nodetype+)>

<!ELEMENT nodetype EMPTY>
<!ATTLIST nodetype id ID #REQUIRED>
<!ATTLIST nodetype model CDATA #REQUIRED>
<!ATTLIST nodetype height CDATA #REQUIRED>
<!ATTLIST nodetype width CDATA #REQUIRED>

<!ELEMENT racks (rack+)>

<!ELEMENT rack (nodes)>
<!ATTLIST rack id ID #REQUIRED>
<<<<<<< HEAD
<!ELEMENT nodes (node+,nodeset*)*>
<!ELEMENT node (type,posx,posy)>
=======
<!ATTLIST rack posx CDATA #IMPLIED>
<!ATTLIST rack posy CDATA #IMPLIED>

<!ELEMENT nodes (node|nodeset)*>

<!ELEMENT node EMPTY>
>>>>>>> 96e736e2
<!ATTLIST node id ID #REQUIRED>
<!ATTLIST node type IDREF #REQUIRED>
<!ATTLIST node posx CDATA #IMPLIED>
<!ATTLIST node posy CDATA #IMPLIED>

<!ELEMENT nodeset EMPTY>
<!ATTLIST nodeset id ID #REQUIRED>
<!ATTLIST nodeset type IDREF #REQUIRED>
<!ATTLIST nodeset posx CDATA #IMPLIED>
<!ATTLIST nodeset posy CDATA #IMPLIED>
<!ATTLIST nodeset draw (up|down) "up"><|MERGE_RESOLUTION|>--- conflicted
+++ resolved
@@ -12,17 +12,12 @@
 
 <!ELEMENT rack (nodes)>
 <!ATTLIST rack id ID #REQUIRED>
-<<<<<<< HEAD
-<!ELEMENT nodes (node+,nodeset*)*>
-<!ELEMENT node (type,posx,posy)>
-=======
 <!ATTLIST rack posx CDATA #IMPLIED>
 <!ATTLIST rack posy CDATA #IMPLIED>
 
 <!ELEMENT nodes (node|nodeset)*>
 
 <!ELEMENT node EMPTY>
->>>>>>> 96e736e2
 <!ATTLIST node id ID #REQUIRED>
 <!ATTLIST node type IDREF #REQUIRED>
 <!ATTLIST node posx CDATA #IMPLIED>
